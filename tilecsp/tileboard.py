import functools

from csp.cspbase import *

ABOVE, RIGHT, BELOW, LEFT = 1, 2, 3, 4

class TileBoard(CSP):
    """
    Attributes:

        tiles:          list of Tiles, (initial domain for each variable in the
                        board)
        dimensions:     tuple of (int, int)
        vars:           list of Variables, n x n sized array (n = dimensions)


        (Optional)
        border_goals:   list of Variables
                        each Variable corresponds to some position on the border
                        of the board
                        e.g. goal on border : house, for a puzzle game where
                        there exists one tile whose edge contains a path that
                        leads to the house
                        i.e. the tile's edge should align with the goal
    """

<<<<<<< HEAD
    def __init__(self, name, tiles, terminal_points, dim=3):
=======
    def __init__(self, name, tiles, exit_points, dim=3):
>>>>>>> cdac4b9f
        self.name = name
        self.tiles = tiles
        self.dimensions = dim
        variable_grid = TileBoard.create_board(self.dimensions, self.tiles)
        CSP.__init__(self, name, variable_grid)
        self._add_all_diff_constraint()
        self._add_adjacency_constraints(variable_grid)
<<<<<<< HEAD
        # self._add_terminal_point_constraints(terminal_points)
=======
        self._add_border_constraints(variable_grid, exit_points)
>>>>>>> cdac4b9f

    def _add_adjacency_constraints(self, var_grid):
        """
        Adds all adjacency constraints over variables in var_grid

        :param var_map: Dictionary of variables mapped to assigned values
        :type var_map: dict[Variable, Tile]
        """
        def adjacency_constraint(var_map):
            """
            Adds adjacency constraint between variables in var_map

            :param var_map: Dictionary of variables mapped to assigned values
            :type var_map: dict[Variable, Tile]
            :return: True if both variables have edges that connect to each other
            :rtype: bool
            """
            vars = []
            for var in var_map:
                vars.append(var)
            relation = var[0].get_relation_to_neighbor(var[1])
            if relation == ABOVE:
                return var_map[var[0]].has_edge(Tile.S) == var_map[var[1]].has_edge(Tile.N)
            elif relation == RIGHT:
                return var_map[var[0]].has_edge(Tile.W) == var_map[var[1]].has_edge(Tile.E)
            elif relation == LEFT:
                return var_map[var[0]].has_edge(Tile.E) == var_map[var[1]].has_edge(Tile.W)
            else:
                return var_map[var[0]].has_edge(Tile.N) == var_map[var[1]].has_edge(Tile.S)

        var_grid_2d = self.make_2d_grid()
        for i in range(self.dimensions):
            for j in (self.dimensions - 1):
                pair_vert = set(var_grid_2d[i][j], var_grid_2d[i][j + 1])
                pair_horiz = set(var_grid_2d[j][i], var_grid_2d[j + 1][i])
                self.add_constraint(Constraint("Pair {}".format(pair_vert), pair_vert, adjacency_constraint))
                self.add_constraint(Constraint("Pair {}".format(pair_horiz), pair_horiz, adjacency_constraint))

    def _add_all_diff_constraint(self):
        # Inner function
        def all_diff(var_map):
            """
            :param var_map: Dictionary of variables mapped to assigned values
            :type var_map: dict[Variable, Tile]
            :return: True iff all tiles have unique IDs
            :rtype: bool
            """
            seen = set()
            # Uses early exit
            return not any(
                t_id in seen or seen.add(t_id)
                for t_id in map(lambda tile: tile.id, var_map.values())
            )
        self.add_constraint(
            Constraint("All-diff", self.get_all_vars(), all_diff))

<<<<<<< HEAD
    def _add_terminal_point_constraints(self, terminal_points):
        #TODO: write constraint function for perimeters
        # TODO: replace "None" arg below with correct constraint function ref

        self.add_constraint(
            Constraint('Terminal points', None)
        )
=======
    def _add_border_constraints(self, var_grid, exit_points):
        """
        Set border constraints for all border variables.

        :param var_map: Dictionary of variables mapped to assigned values
        :type var_map: dict[Variable, Tile]
        """
        def border_constraint(var_map):
            """
            Checks whether var in var_map satisfies border constraint.

            :param var_map: Dictionary of variables mapped to assigned values
            :type var_map: dict[Variable, Tile]
            :return: True if tile doesn't have edge where it meets the outside of the board.
            :rtype: bool
            """
            dim = self.dimensions
            tile = None
            var = None
            edge_bool = [True] * 4
            # Dictionary only has one variable
            for v in var_map:
                var = v
                tile = var_map[v]
            x, y = var.get_coords
            if x == 0:
                edge_bool[0] = not tile.has_edge(Tile.W)
            if y == 0:
                edge_bool[1] = not tile.has_edge(Tile.N)
            if x == dim:
                edge_bool[2] = not tile.has_edge(Tile.E)
            if y == dim:
                edge_bool[3] = not tile.has_edge(Tile.S)
            return edge_bool[0] and edge_bool[1] and edge_bool[2] and edge_bool[3]

        def special_border_constraint(var_map):
            """
            Checks whether var in var_map satisfies special border constraint.

            :param var_map: Dictionary of variables mapped to assigned values
            :type var_map: dict[Variable, Tile]
            :return: True if tile has edge at specified exit point.
            :rtype: bool
            """
            tile = None
            var = None
            # Dictionary only has one variable
            for v in var_map:
                var = v
                tile = var_map[v]
            return tile.has_edge(var.get_exit_point())

        var_grid_2d = self.make_2d_grid()
        for i in range(self.dimensions):
            for j in range(self.dimensions):
                if i == 0 or i == self.dimensions - 1 or j == 0 or j == self.dimensions - 1:
                    self.add_constraint(Constraint("Border {}".format(var_grid_2d[i][j]), var_grid_2d[i][j],
                                                   border_constraint))
                    if (i, j) in exit_points:
                        var_grid_2d[i][j].set_exit_point(exit_points[(i, j)])
                        self.add_constraint(Constraint("Special Border {}".format(var_grid_2d[i][j]),
                                                       var_grid_2d[i][j], special_border_constraint))
>>>>>>> cdac4b9f

    def set_tile_position(self, tile):
        pass

    def get_tile_position(self, tile):
        pass

    def get_total_num_tiles(self):
        return len(self.tiles)

    def get_num_tiles_left(self):
        pass

    @staticmethod
    def create_board(dim, tiles):
        """
        :param dim: dimensions of board
        :type dim: int
        :param tiles:  list of Tiles (initial domain for each variable in
            board)
        :type tiles: list[Tile]

        :return: n x n matrix, each element is a Variable with initial domain
            being the tiles array
        :rtype: list[list[Variable]]
        """
        tiles = set(tiles)
        return [GridVariable('V' + str((i, j)), tiles, i, j, dim) for i in range(dim) for j in
                range(dim)]

    @staticmethod
    def get_adjacent_pairs(grid):
        # top-left to bottom-right BFS adjacent-pair-finding algorithm
        pairs = set()
        q = [(0, 0)]  # list of (x, y) tuples
        max_y, max_x = len(grid), len(grid[0])
        while q:
            x, y = q.pop(0)
            current_cell = grid[y][x]
            # Get successor pairs (0, 1, or 2)
            # TODO verify
            adjacent = {{current_cell, s} for s in TileBoard.get_grid_successors(x, y, max_x, max_y)}
            q.extend((pair for pair in adjacent if pair not in pairs))
            pairs.update(adjacent)
        return pairs

    @staticmethod
    def get_grid_successors(x, y, max_x, max_y):
        s = [(x + 1, y) if x < max_x else None,
             (x, y + 1) if y < max_y else None]
        return s

    def make_2d_grid(self, var_grid):
        var_grid_2d = [[] for i in range(self.dimensions)]
        for i in range(self.dimensions):
            for j in range(self.dimensions):
                var_grid_2d[i].append(var_grid[i * self.dimensions + j])
        return var_grid_2d



class Tile:
    """
    Class representing a game tile (tile_board variable domain value)
    """
    # Edge constants
    N, E, S, W = "n", "e", "s", "w"
    EDGES = (N, E, S, W)
    # Generic configurations
    CONFIGURATIONS = {1: set()}
    ORIENTATIONS = CONFIGURATIONS.keys()
    PATHS = None

    def __init__(self, tile_id, edges=set(), paths=None):
        self.id = tile_id
        self.edges_with_roads = edges
        # Default to paths between all edges unless otherwise specified
        self.paths = paths if paths is not None else \
            set(itertools.combinations(edges, 2))

    def get_edges(self):
        """
        :return: Set containing all road-edges on this tile
        :rtype: set[str]
        """
        return set(self.edges_with_roads)

    def has_edge(self, e):
        """
        :param e: Edge to check on this tile
        :return: True iff this tile has a road on edge e.
        :rtype: bool
        """
        return e in self.edges_with_roads

    def paths_from(self, e):
        """
        :param e: Starting edge
        :return: All edges on this tile that can be reached from edge e.
        :rtype: set[str]
        """
        return set(
            itertools.chain(
                *map(
                    lambda p: p.difference({e}),
                    {p for p in self.paths if e in p}
                )
            )
        )

    def has_path(self, e1, e2):
        """
        Check for a path on this tile between edge e1 and edge e2
        :type e1: str
        :type e2: str
        :return: True iff this tile has a road between edges e1 and e2.
        :rtype: bool
        """
        return {e1, e2} in self.paths

    def __str__(self):
        d = dict(zip(Tile.EDGES, ("|", "-", "|", "-")))
        edge_chars = map(lambda e: d[e] if e else " ",
                         map(lambda e: e in self.edges_with_roads,
                             Tile.EDGES))
        return " {}\n{}-{}\n {}".format(*edge_chars)

    @staticmethod
    def get_orientations_with_edges(tile_class, edges):
        """
        Return a tuple containing all orientations which support the given
        set of edges (specified by constants Tile.N/E/S/W).

        :type tile_class: Tile
        :type edges: set[str]
        :rtype: set[int]
        """
        return {o for o in tile_class.CONFIGURATIONS
                if all((e in tile_class.CONFIGURATIONS[o] for e in edges))}

    @staticmethod
    def get_orientations_with_paths(tile_class, paths):
        """
        Return a tuple containing all orientations which support the given set
        of paths (specified by pairs of the constants Tile.N/E/S/W).

        :type tile_class: Tile
        :type paths: set[str]
        :rtype: set[int]
        """
        if not tile_class.PATHS:
            return Tile.get_orientations_with_edges(
                tile_class, set(itertools.chain(*paths)))
        return {o for o in tile_class.PATHS
                if all((p in tile_class.PATHS[o] for p in paths))}


class TTile(Tile):
    """
    Represents a tile with a T-shaped road connecting 3 edges
    """
    CONFIGURATIONS = {1: {Tile.E, Tile.S, Tile.W},
                      2: {Tile.N, Tile.S, Tile.W},
                      3: {Tile.N, Tile.E, Tile.W},
                      4: {Tile.N, Tile.E, Tile.S}}

    ORIENTATIONS = CONFIGURATIONS.keys()

    def __init__(self, tile_id, orientation):
        super().__init__(tile_id, TTile.CONFIGURATIONS[orientation])


class CrossTile(Tile):
    """
    Represents a tile with crossroads connecting all four edges
    """
    CONFIGURATIONS = {1: set(Tile.EDGES)}

    def __init__(self, tile_id, orientation=1):
        super().__init__(tile_id, set(Tile.EDGES))

    # staticmethod get_orientations_for_edges(edges) is same as superclass


class CornerTile(Tile):
    """
    Represents a tile with one road between adjacent edges
    """
    CONFIGURATIONS = {1: {Tile.N, Tile.E},
                      2: {Tile.E, Tile.S},
                      3: {Tile.S, Tile.W},
                      4: {Tile.W, Tile.N}}
    ORIENTATIONS = CONFIGURATIONS.keys()

    def __init__(self, tile_id, orientation):
        super().__init__(tile_id, CornerTile.CONFIGURATIONS[orientation])


class LineTile(Tile):
    """
    Represents a tile with one road between opposite sides
    """
    CONFIGURATIONS = {1: {Tile.N, Tile.S},
                      2: {Tile.E, Tile.W}}
    ORIENTATIONS = CONFIGURATIONS.keys()

    def __init__(self, tile_id, orientation):
        super().__init__(tile_id, LineTile.CONFIGURATIONS[orientation])


class BridgeCrossTile(Tile):
    CONFIGURATIONS = CrossTile.CONFIGURATIONS
    PATHS = {{Tile.N, Tile.S}, {Tile.E, Tile.W}}

    def __init__(self, tile_id, orientation):
        super().__init__(tile_id,
                         CrossTile.CONFIGURATIONS[orientation],
                         BridgeCrossTile.PATHS)


class OppositeCornersTile(Tile):
    CONFIGURATIONS = {1: set(Tile.EDGES),
                      2: set(Tile.EDGES)}
    ORIENTATIONS = CONFIGURATIONS.keys()

    PATHS = {1: {{Tile.N, Tile.E}, {Tile.S, Tile.W}},
             2: {{Tile.N, Tile.W}, {Tile.S, Tile.E}}}

    def __init__(self, tile_id, orientation):
        super().__init__(tile_id,
                         CrossTile.CONFIGURATIONS[orientation],
                         OppositeCornersTile.PATHS[orientation])


class GridVariable(Variable):

    def __init___(self, name, domain, x, y, bound):
        super().__init__(name, domain)
        self.x_pos = x
        self.y_pos = y
        self.exit_point = 0
        neighbors = dict()
        if y > 0:
            neighbors[ABOVE] = (x, y - 1)
        if y < bound - 1:
            neighbors[BELOW] = (x, y + 1)
        if x > 0:
            neighbors[LEFT] = (x - 1, y)
        if x < bound - 1:
            neighbors[RIGHT] = (x + 1, y)
        self.neighbors = neighbors

    def get_coords(self):
        return (self.x_pos, self.y_pos)

    def set_path_ids(self, path_ids):
        """
        TODO: write function
        """

    def get_path_id(self, dir):
        """
        Return the neighbor in the direction desired.

        :type dir: int
        """
        if dir in self.path_ids:
            return self.path_ids[dir]

    def set_exit_point(self, dir):
        self.exit_point = dir

    def get_exit_point(self):
        return self.exit_point

    def relation_to_neighbor(self, neighbor):
        """
        Return a constant representing the relation of the tile to a given neighbor tile.
        i.e. if

        :type neighbor: GridVariable
        :rtype: int
        """
        x, y = self.x_pos, self.y_pos
        n_x, n_y = neighbor.x_pos, neighbor.y_pos
        if n_x - x == 1 and n_y - y == 0:
            return RIGHT
        elif n_x - x == - 1 and n_y - y == 0:
            return LEFT
        elif n_x - x == 0 and n_y - y == 1:
            return ABOVE
        elif n_x - x == 0 and n_y - y == -1:
            return BELOW
        else:
            return None


def create_tiles(num_tiles):
    """
    IN:
        num_tiles: dictionary { Subclass of Tile : number of said tiles}

    OUT:
        list of Tiles
    """
    tiles = []

    count = 0
    for tile in num_tiles.keys():
        for i in range(num_tiles[tile]):
            id = 'id' + '-' + str(count)
            for orientation in tile.ORIENTATIONS:

                value = tile(id, orientation)
                tiles.append(value)
            count += 1

    return tiles<|MERGE_RESOLUTION|>--- conflicted
+++ resolved
@@ -24,11 +24,7 @@
                         i.e. the tile's edge should align with the goal
     """
 
-<<<<<<< HEAD
-    def __init__(self, name, tiles, terminal_points, dim=3):
-=======
     def __init__(self, name, tiles, exit_points, dim=3):
->>>>>>> cdac4b9f
         self.name = name
         self.tiles = tiles
         self.dimensions = dim
@@ -36,11 +32,8 @@
         CSP.__init__(self, name, variable_grid)
         self._add_all_diff_constraint()
         self._add_adjacency_constraints(variable_grid)
-<<<<<<< HEAD
         # self._add_terminal_point_constraints(terminal_points)
-=======
         self._add_border_constraints(variable_grid, exit_points)
->>>>>>> cdac4b9f
 
     def _add_adjacency_constraints(self, var_grid):
         """
@@ -97,7 +90,6 @@
         self.add_constraint(
             Constraint("All-diff", self.get_all_vars(), all_diff))
 
-<<<<<<< HEAD
     def _add_terminal_point_constraints(self, terminal_points):
         #TODO: write constraint function for perimeters
         # TODO: replace "None" arg below with correct constraint function ref
@@ -105,7 +97,7 @@
         self.add_constraint(
             Constraint('Terminal points', None)
         )
-=======
+
     def _add_border_constraints(self, var_grid, exit_points):
         """
         Set border constraints for all border variables.
@@ -168,7 +160,6 @@
                         var_grid_2d[i][j].set_exit_point(exit_points[(i, j)])
                         self.add_constraint(Constraint("Special Border {}".format(var_grid_2d[i][j]),
                                                        var_grid_2d[i][j], special_border_constraint))
->>>>>>> cdac4b9f
 
     def set_tile_position(self, tile):
         pass
