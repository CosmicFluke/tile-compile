--- conflicted
+++ resolved
@@ -346,11 +346,8 @@
 
 class BridgeCrossTile(Tile):
     CONFIGURATIONS = CrossTile.CONFIGURATIONS
-<<<<<<< HEAD
-    PATHS = tuple(({Tile.N, Tile.S}, {Tile.E, Tile.W}))
-=======
+
     PATHS = {{N, S}, {E, W}}
->>>>>>> 0643b893
 
     def __init__(self, tile_id, orientation):
         Tile.__init__(self, tile_id,
@@ -363,13 +360,8 @@
                       2: set(Tile.EDGES)}
     ORIENTATIONS = CONFIGURATIONS.keys()
 
-<<<<<<< HEAD
-    PATHS = {1: tuple(({Tile.N, Tile.E}, {Tile.S, Tile.W})),
-             2: tuple(({Tile.N, Tile.W}, {Tile.S, Tile.E}))}
-=======
     PATHS = {1: {{N, E}, {S, W}},
              2: {{N, W}, {S, E}}}
->>>>>>> 0643b893
 
     def __init__(self, tile_id, orientation):
         Tile.__init__(self, tile_id,
