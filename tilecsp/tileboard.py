--- conflicted
+++ resolved
@@ -40,37 +40,40 @@
 
 
 class Tile:
+    """
+    Abstract class representing a tile (tile_board variable domain value)
+    """
+    EDGES = ("N", "E", "S", "W")
 
     def __init__(self, id):
         self.id = id
-<<<<<<< HEAD
-=======
+        self.edges
 
 
 class TTile(Tile):
+    """
+    Represents a tile with a T-shaped road connecting 3 edges
+    """
+    ORIENTATIONS = (1, 2, 3, 4)
+    _CONFIGURATIONS = (False, True, True, True), \
+                      (True, False, True, True), \
+                      (True, True, False, True), \
+                      (True, True, True, False)
 
-    EDGES = (1, 2, 3, 4)
-    ORIENTATIONS = ("n", "e", "s", "w")
-    _EDGE_VALUES = (False, True, True, True), \
-                   (True, False, True, True), \
-                   (True, True, False, True), \
-                   (True, True, True, False)
-
-    MAPPINGS = dict(
-        zip(
-            EDGES,
-            map(
-                lambda tup: dict(zip(TTile.ORIENTATIONS, tup)),
-                _EDGE_VALUES)
-        )
-    )
+    ORIENTATION_TO_EDGE_MAPPINGS = dict(zip(
+        ORIENTATIONS,
+        (dict(zip(Tile.EDGES, tup)) for tup in _CONFIGURATIONS)
+    ))
 
     def __init__(self, id, orientation):
         Tile.__init__(id)
-        self.edges = TTile.MAPPINGS[orientation]
+        self.edges = TTile.ORIENTATION_TO_EDGE_MAPPINGS[orientation]
 
 
 class CrossTile(Tile):
+    """
+    Represents a tile with crossroads connecting all four edges
+    """
 
     EDGES = (1)
     ORIENTATIONS = ("n", "e", "s", "w")
@@ -80,7 +83,7 @@
         zip(
             EDGES,
             map(
-                lambda tup: dict(zip(TTile.ORIENTATIONS, tup)),
+                lambda tup: dict(zip(TTile.EDGES, tup)),
                 _EDGE_VALUES)
         )
     )
@@ -90,6 +93,9 @@
         self.edges = CrossTile.MAPPINGS[orientation]
 
 class CornerTile(Tile):
+    """
+    Represents a tile with one road between adjacent edges
+    """
     EDGES = (1, 2, 3, 4)
     ORIENTATIONS = ("n", "e", "s", "w")
     _EDGE_VALUES = (True, True, False, False), \
@@ -100,7 +106,7 @@
         zip(
             EDGES,
             map(
-                lambda tup: dict(zip(TTile.ORIENTATIONS, tup)),
+                lambda tup: dict(zip(TTile.EDGES, tup)),
                 _EDGE_VALUES)
         )
     )
@@ -111,6 +117,9 @@
 
 
 class LineTile(Tile):
+    """
+    Represents a tile with one road between opposite sides
+    """
     EDGES = (1, 2)
     ORIENTATIONS = ("n", "e", "s", "w")
     _EDGE_VALUES = (False, True, False, True), \
@@ -119,7 +128,7 @@
         zip(
             EDGES,
             map(
-                lambda tup: dict(zip(TTile.ORIENTATIONS, tup)),
+                lambda tup: dict(zip(TTile.EDGES, tup)),
                 _EDGE_VALUES)
         )
     )
@@ -130,13 +139,13 @@
 
 
 def create_tiles(num_tiles):
-    '''
+    """
     IN:
         num_tiles: dictionary { Subclass of Tile : number of said tiles}
 
     OUT:
         list of Tiles
-    '''
+    """
     tiles = []
 
     count = 0
@@ -153,7 +162,7 @@
 
 
 def create_board(dim, tiles):
-    '''
+    """
     IN:
         dim: dimensions of board
         tiles:  list of Tiles (initial domain for each variable in board
@@ -161,7 +170,6 @@
     OUT:
         n x n matrix, each element is a Variable with initial domain
         being the tiles array
-    '''
+    """
 
-    return [Variable('V' + str((i, j)), tiles) for i in range(dim) for j in range(dim)]
->>>>>>> dac9fbe9
+    return [Variable('V' + str((i, j)), tiles) for i in range(dim) for j in range(dim)]