import functools

from csp.cspbase import *

# Tile edge constants
N, E, S, W = "n", "e", "s", "w"

# Tile relations (a ABOVE b, ...)
ABOVE, RIGHT, BELOW, LEFT = 1, 2, 3, 4

# Mapping of tile relations to corresponding edges
CORRESPONDING_EDGES = {ABOVE: (S, N),
                       RIGHT: (W, E),
                       BELOW: (N, S),
                       LEFT: (E, W)}


class TileBoard(CSP):
    """
    Attributes:

        tiles:          list of Tiles, (initial domain for each variable in the
                        board)
        dimensions:     tuple of (int, int)
        vars:           list of Variables, n x n sized array (n = dimensions)


        (Optional)
        border_goals:   list of Variables
                        each Variable corresponds to some position on the border
                        of the board
                        e.g. goal on border : house, for a puzzle game where
                        there exists one tile whose edge contains a path that
                        leads to the house
                        i.e. the tile's edge should align with the goal
    """

    def __init__(self, name, tiles, terminal_nodes, dim=3):
        self.name = name
        self.tiles = tiles
        self.dimensions = dim
        self.terminal_nodes = terminal_nodes
        variable_grid = TileBoard.create_board(self.dimensions,
                                               self.tiles,
                                               terminal_nodes)
        CSP.__init__(self, name, itertools.chain(*variable_grid))
        self._add_all_diff_constraint()
        self._add_adjacency_constraints(variable_grid)
        self._add_border_constraints(variable_grid)
        for constraint in self.get_all_cons():
            if str(constraint)[0] == "B":
                print(constraint)
        print("foo")

    def _add_adjacency_constraints(self, var_grid):
        """
        Adds all adjacency constraints over variables in var_grid

        :param var_map: Dictionary of variables mapped to assigned values
        :type var_map: dict[Variable, Tile]
        """        
        def adjacency_constraint(var_map):
            """
            Adds adjacency constraint between variables in var_map

            :param var_map: Dictionary of variables mapped to assigned values
            :type var_map: dict[Variable, Tile]
            :return: True if both variables have edges that connect to each other
            :rtype: bool
            """
            # If var_map has > 2 entries, something is wrong with the constraint
            assert len(var_map) == 2
            var1, var2 = var_map.items()
            edges = CORRESPONDING_EDGES[var1[0].relation_to_neighbor(var2[0])]
            return var1[1].has_edge(edges[0]) == var2[1].has_edge(edges[1])

        for pair in TileBoard.get_adjacent_pairs(var_grid):
            self.add_constraint(
                Constraint("Pair {}".format(pair), 
                           pair, 
                           adjacency_constraint))

    def _add_all_diff_constraint(self):
        """ Adds the all-diff constraint over all variables """
        # Inner function
        def all_diff(var_map):
            """ True iff all tiles have unique IDs """
            seen = set()
            # Uses early exit (lazy eval)
            return not any(
                t_id in seen or seen.add(t_id)
                for t_id in map(lambda tile: tile.id, var_map.values())
            )

        self.add_constraint(
            Constraint("All-diff", self.get_all_vars(), all_diff))

    def _add_border_constraints(self, var_grid):
        """
        Set border constraints for all border variables.

        :param var_map: Dictionary of variables mapped to assigned values
        :type var_map: dict[Variable, Tile]
        """
        def border_constraint_fn(var_map, border_edge, terminal=False):
            """
            Checks whether var in var_map satisfies border constraint.

            :param var_map: Dictionary of variables mapped to assigned values
            :type var_map: dict[Variable, Tile]
            :param border_edge: The edge that touches the border
            :param terminal: True iff this constraint is a terminal variable
            :return: True iff tile doesn't have edge where it meets the outside
                of the board.
            :rtype: bool
            """
            var, tile = list(var_map.items())[0]
            has_edge = tile.has_edge(border_edge)
            return has_edge if terminal else not has_edge

        def make_constraint(var, edge, is_terminal):
            return Constraint(
                "Border {}".format(var),
                frozenset({var}),
                functools.partial(border_constraint_fn,
                                  border_edge=edge,
                                  terminal=is_terminal))

        top_row = var_grid[0]
        bottom_row = var_grid[-1]
        left_column = (row[0] for row in var_grid)
        right_column = (row[-1] for row in var_grid)
        border_vars = itertools.chain(
            map(lambda v: (v, N, N in v.terminal_edges), top_row),
            map(lambda v: (v, W, W in v.terminal_edges), left_column),
            map(lambda v: (v, E, E in v.terminal_edges), right_column),
            map(lambda v: (v, S, S in v.terminal_edges), bottom_row))
        for v_data in border_vars:
            self.add_constraint(make_constraint(*v_data))

    @staticmethod
    def create_board(dim, tiles, terminals):
        """
        :param dim: dimensions of board
        :type dim: int
        :param tiles:  list of Tiles (initial domain for each variable in
            board)
        :type tiles: list[Tile]

        :return: n x n matrix, each element is a Variable with initial domain
            being the tiles array
        :rtype: list[list[Variable]]
        """
        tiles = set(tiles)

        def make_grid_variable(m, n, term_edges):
            return GridVariable('V{}'.format((m, n)), tiles, m, n, term_edges)

<<<<<<< HEAD
        def get_terminal_edges(m, n, t):
            return frozenset((term[1] for term in t if (m, n) == term[0]))
=======
        def get_terminal_edges(m, n):
            return frozenset(term[1] for term in terminals if (m, n) == term[0])
>>>>>>> 469ed1ce

        return [[make_grid_variable(i, j, get_terminal_edges(i, j, terminals))
                 for i in range(dim)]
                for j in range(dim)]

    @staticmethod
    def get_adjacent_pairs(grid):
        # top-left to bottom-right BFS adjacent-pair-finding algorithm
        pairs = set()
        q = [(0, 0)]  # list of (x, y) tuples
        max_y, max_x = len(grid), len(grid[0])
        while q:

            x, y = q.pop(0)
            current_cell = grid[y][x]
            # Get successor pairs (0, 1, or 2)
            # TODO verify
            successors = TileBoard.get_grid_successors(x, y, max_x, max_y)
            adjacent = [(frozenset((current_cell, grid[s[1]][s[0]])), s)
                        for s in successors
                        if s is not None]
            q.extend((pair[1] for pair in adjacent if pair[0] not in pairs))
            adjacent = {pair for pair, coord in adjacent}
            pairs.update(adjacent)
        return pairs

    @staticmethod
    def get_grid_successors(x, y, max_x, max_y):
        s = [(x + 1, y) if x + 1 < max_x else None,
             (x, y + 1) if y + 1 < max_y else None]
        return s


class Tile:
    """
    Class representing a game tile (tile_board variable domain value)
    """
    # Edge constants
    EDGES = (N, E, S, W)
    # Generic configurations
    CONFIGURATIONS = {1: set()}
    ORIENTATIONS = CONFIGURATIONS.keys()
    PATHS = None

    def __init__(self, tile_id, edges=set(), paths=None):
        self.id = tile_id
        self.edges_with_roads = edges
        # Default to paths between all edges unless otherwise specified
        self.paths = paths if paths is not None else \
            set(itertools.combinations(edges, 2)) if self.edges_with_roads \
            else set()
        self.type = "AbsTile"

    def get_edges(self):
        """
        :return: Set containing all road-edges on this tile
        :rtype: set[str]
        """
        return set(self.edges_with_roads)

    def has_edge(self, e):
        """
        :param e: Edge to check on this tile
        :return: True iff this tile has a road on edge e.
        :rtype: bool
        """
        return e in self.edges_with_roads

    def paths_from(self, e):
        """
        :param e: Starting edge
        :return: All edges on this tile that can be reached from edge e.
        :rtype: set[str]
        """
        return set(
            itertools.chain(
                *map(
                    lambda p: p.difference({e}),
                    {p for p in self.paths if e in p}
                )
            )
        )

    def has_path(self, e1, e2):
        """
        Check for a path on this tile between edge e1 and edge e2
        :type e1: str
        :type e2: str
        :return: True iff this tile has a road between edges e1 and e2.
        :rtype: bool
        """
        return {e1, e2} in self.paths

    def __str__(self):
        return "+".join(str(path) for path in self.paths)

    def __repr__(self):
        return "{}[{}] : ".format(self.type, self.id) + str(self)

    def graphic_str(self):
        d = dict(zip(Tile.EDGES, ("|", "-", "|", "-")))
        edge_chars = map(lambda e: d[e[0]] if e[1] else " ",
                         map(lambda e: (e, e in self.edges_with_roads),
                             [N, W, E, S]))
        return " {}\n{}-{}\n {}".format(*edge_chars)

    @staticmethod
    def get_orientations_with_edges(tile_class, edges):
        """
        Return a tuple containing all orientations which support the given
        set of edges (specified by constants N/E/S/W).

        :type tile_class: Tile
        :type edges: set[str]
        :rtype: set[int]
        """
        return {o for o in tile_class.CONFIGURATIONS
                if all((e in tile_class.CONFIGURATIONS[o] for e in edges))}

    @staticmethod
    def get_orientations_with_paths(tile_class, paths):
        """
        Return a tuple containing all orientations which support the given set
        of paths (specified by pairs of the constants N/E/S/W).

        :type tile_class: Tile
        :type paths: set[str]
        :rtype: set[int]
        """
        if not tile_class.PATHS:
            return Tile.get_orientations_with_edges(
                tile_class, set(itertools.chain(*paths)))
        return {o for o in tile_class.PATHS
                if all((p in tile_class.PATHS[o] for p in paths))}


class EmptyTile(Tile):
    def __init__(self, tile_id, orientation):
        super().__init__(tile_id, set())
        self.type = "EmptyTile"


class TTile(Tile):
    """
    Represents a tile with a T-shaped road connecting 3 edges
    """
    CONFIGURATIONS = {1: {E, S, W},
                      2: {N, S, W},
                      3: {N, E, W},
                      4: {N, E, S}}

    ORIENTATIONS = CONFIGURATIONS.keys()

    def __init__(self, tile_id, orientation):
        super().__init__(tile_id, TTile.CONFIGURATIONS[orientation])
        self.type = "TTile"


class CrossTile(Tile):
    """
    Represents a tile with crossroads connecting all four edges
    """
    CONFIGURATIONS = {1: set(Tile.EDGES)}

    def __init__(self, tile_id, orientation=1):
        super().__init__(tile_id, set(Tile.EDGES))
        self.type = "CrossTile"

    # staticmethod get_orientations_for_edges(edges) is same as superclass


class CornerTile(Tile):
    """
    Represents a tile with one road between adjacent edges
    """
    CONFIGURATIONS = {1: {N, E},
                      2: {E, S},
                      3: {S, W},
                      4: {W, N}}
    ORIENTATIONS = CONFIGURATIONS.keys()

    def __init__(self, tile_id, orientation):
        super().__init__(tile_id, CornerTile.CONFIGURATIONS[orientation])
        self.type = "CornerTile"


class LineTile(Tile):
    """
    Represents a tile with one road between opposite sides
    """
    CONFIGURATIONS = {1: {N, S},
                      2: {E, W}}
    ORIENTATIONS = CONFIGURATIONS.keys()

    def __init__(self, tile_id, orientation):
        super().__init__(tile_id, LineTile.CONFIGURATIONS[orientation])
        self.type = "LineTile"


class BridgeCrossTile(Tile):
    CONFIGURATIONS = CrossTile.CONFIGURATIONS

    PATHS = {frozenset({N, S}), frozenset({E, W})}

    def __init__(self, tile_id, orientation):
        super().__init__(tile_id,
                         CrossTile.CONFIGURATIONS[orientation],
                         BridgeCrossTile.PATHS)
        self.type = "BridgeTile"


class OppositeCornersTile(Tile):
    CONFIGURATIONS = {1: set(Tile.EDGES),
                      2: set(Tile.EDGES)}
    ORIENTATIONS = CONFIGURATIONS.keys()

    PATHS = {1: {frozenset({N, E}), frozenset({S, W})},
             2: {frozenset({N, W}), frozenset({S, E})}}

    def __init__(self, tile_id, orientation):
        super().__init__(tile_id,
                         CrossTile.CONFIGURATIONS[orientation],
                         OppositeCornersTile.PATHS[orientation])
        self.type = "OppCorTile"


class GridVariable(Variable):

    def __init__(self, name, domain, x, y, terminal_edges=frozenset()):
        # terminal_edges param must be frozenset
        super().__init__(name, domain)
        self.x_pos = x
        self.y_pos = y
        self.terminal_edges = terminal_edges

    def get_coords(self):
        return self.x_pos, self.y_pos

    def set_path_ids(self, path_ids):
        """
        (What does it do?)
        """
        # TODO: Implement
        raise NotImplementedError

    def get_path_id(self, dir):
        """
        Return the neighbor in the direction desired.

        :type dir: int
        """
        # TODO: where is path_ids defined?
        if dir in self.path_ids:
            return self.path_ids[dir]

    def get_exit_points(self):
        return self.terminal_edges

    def relation_to_neighbor(self, neighbor):
        """
        Return a constant representing the relation of the tile to a given neighbor tile.
        i.e. if
        Precondition: neighbour *must* be a neighbour of self

        :type neighbor: GridVariable
        :rtype: int
        """
        x, y = self.x_pos, self.y_pos
        n_x, n_y = neighbor.x_pos, neighbor.y_pos
        diff_to_relation = {(1, 0): LEFT,
                            (-1, 0): RIGHT,
                            (0, -1): BELOW,
                            (0, 1): ABOVE}
        return diff_to_relation[(n_x - x, n_y - y)]


def create_tiles(num_tiles):
    """
    IN:
        num_tiles: dictionary { Subclass of Tile : number of said tiles}

    OUT:
        list of Tiles
    """
    tiles = []

    count = 0
    for tile_type in num_tiles:
        for i in range(num_tiles[tile_type]):
            id_name = 'id-' + str(count)
            for orientation in tile_type.ORIENTATIONS:
                value = tile_type(id_name, orientation)
                tiles.append(value)
            count += 1

    return tiles<|MERGE_RESOLUTION|>--- conflicted
+++ resolved
@@ -156,13 +156,8 @@
         def make_grid_variable(m, n, term_edges):
             return GridVariable('V{}'.format((m, n)), tiles, m, n, term_edges)
 
-<<<<<<< HEAD
         def get_terminal_edges(m, n, t):
             return frozenset((term[1] for term in t if (m, n) == term[0]))
-=======
-        def get_terminal_edges(m, n):
-            return frozenset(term[1] for term in terminals if (m, n) == term[0])
->>>>>>> 469ed1ce
 
         return [[make_grid_variable(i, j, get_terminal_edges(i, j, terminals))
                  for i in range(dim)]
@@ -257,10 +252,12 @@
         return {e1, e2} in self.paths
 
     def __str__(self):
-        return "+".join(str(path) for path in self.paths)
+        return "{}-{}(e={})".format(self.type,
+                                    self.id,
+                                    tuple(self.edges_with_roads))
 
     def __repr__(self):
-        return "{}[{}] : ".format(self.type, self.id) + str(self)
+        return str(self)
 
     def graphic_str(self):
         d = dict(zip(Tile.EDGES, ("|", "-", "|", "-")))
