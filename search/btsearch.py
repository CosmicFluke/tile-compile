from csp.cspbase import *
import logging, time


class BacktrackingSearch:
    """
    Encapsulates statistics and bookkeeping for backtracking search.
    """

    def __init__(self, csp, logLevel):
        '''
        csp == CSP object specifying the CSP to be solved
        '''

        self.csp = csp

        # the number of variable assignments made during search
        self.num_decisions = 0

        # the number of value prunings during search
        self.num_prunings = 0

        # Tracks unassigned variables
        unassigned_vars = list()
        self.logger = logging.getLogger('btLogger')
        self.logger.setLevel(logLevel)
        self.TRACE = False
        self.runtime = 0

    def trace_on(self):
        '''Turn search trace on'''
        self.TRACE = True

    def trace_off(self):
        '''Turn search trace off'''
        self.TRACE = False

    def clear_stats(self):
        '''Initialize counters'''
        self.num_decisions = 0
        self.num_prunings = 0
        self.runtime = 0

    def print_stats(self):
        print("Search made {} variable assignments and pruned {} variable values".format(
            self.num_decisions, self.num_prunings))

    def restoreValues(self,prunings):
        '''Restore list of values to variable domains
           each item in prunings is a pair (var, val)'''
        for var, val in prunings:
            var.unprune_value(val)

    def restore_all_variable_domains(self):
        '''Reinitialize all variable domains'''
        for var in self.csp.vars:
            if var.is_assigned():
                var.unassign()
            var.restore_cur_domain()

    def extract_mr_var(self):
        """
        Remove variable with minimum sized cur domain from list of
        unassigned vars. Would be faster to use heap...but this is
        not production code.
        """
        md = -1
        mv = None
        for v in self.unasgn_vars:
            if md < 0:
                md = v.get_cur_domain_size()
                mv = v
            elif v.get_cur_domain_size() < md:
                md = v.get_cur_domain_size()
                mv = v
        self.unasgn_vars.remove(mv)
        return mv

    def restoreUnasgnVar(self, var):
        '''Add variable back to list of unassigned vars'''
        self.unasgn_vars.append(var)

    def bt_search(self, propagator):
        """
        Try to solve the CSP using specified propagator routine

        propagator == a function with the following template
        propagator(csp, newly_instantiated_variable=None)
        ==> returns (True/False, [(Variable, Value), (Variable, Value) ...]

        csp is a CSP object---the propagator can use this to get access
        to the variables and constraints of the problem.

        newly_instaniated_variable is an optional argument.
        if newly_instantiated_variable is not None:
           then newly_instantiated_variable is the most
           recently assigned variable of the search.
        else:
           propagator is called before any assignments are made
           in which case it must decide what processing to do
           prior to any variables being assigned.

        The propagator returns True/False and a list of (Variable, Value) pairs.
        Return is False if a deadend has been detected by the propagator.
         in this case bt_search will backtrack
        return is true if we can continue.

        The list of variable values pairs are all of the values
        the propagator pruned (using the variable's prune_value method).
        bt_search NEEDS to know this in order to correctly restore these
        values when it undoes a variable assignment.

        NOTE propagator SHOULD NOT prune a value that has already been
        pruned! Nor should it prune a value twice
        """

        # TODO: Re-implement

        self.clear_stats()
        stime = time.process_time()

        self.restore_all_variable_domains()

        self.unasgn_vars = []
        for v in self.csp.vars:
            if not v.is_assigned():
                self.unasgn_vars.append(v)

        status, prunings = propagator(self.csp)  # initial propagate no assigned variables.
        self.num_prunings = self.num_prunings + len(prunings)

        self.logger.info(len(self.unasgn_vars), " unassigned variables at start of search")
        self.logger.info("Root Prunings: ", prunings)

        if status == False:
            self.logger.info("CSP{} detected contradiction at root".format(
                self.csp.name))
        else:
            status = self.bt_recurse(propagator, 1)   # now do recursive search


        self.restoreValues(prunings)
        if status == False:
            print("CSP{} unsolved. Has no solutions".format(self.csp.name))
        if status == True:
            self.logger.info("CSP {} solved. CPU Time used = {}".format(self.csp.name,
                                                             time.process_time() - stime))
            self.csp.solution_str()

        print("bt_search finished")
        self.print_stats()

    def bt_recurse(self, propagator, level):
        """
        Return true if found solution. False if still need to search.
        If top level returns false--> no solution
        """

        # TODO: Re-implement

        #print('  ' * level, "bt_recurse level ", level)

        if not self.unasgn_vars:
            # all variables assigned
            return True
        else:
            var = self.extract_mr_var()

            #print('  ' * level, "bt_recurse var = ", var)

            for val in var.get_cur_domain():
                #print('  ' * level, "bt_recurse trying", var, "=", val)

                var.assign(val)
<<<<<<< HEAD
                id_prunings = []
                for var in self.csp.get_all_vars():
                    if var.is_assigned():
                        continue
                    for dom_val in var.get_cur_domain():
                        if val.id == dom_val.id:
                            var.prune_value(dom_val)
                            id_prunings.append((var, dom_val))
=======
                # id_prunings = []
                # for var in self.csp.get_all_vars():
                #     for dom_val in var.get_cur_domain():
                #         if val.id == dom_val.id:
                #             var.prune_value(dom_val)
                #             id_prunings.append((var, dom_val))
>>>>>>> f6bab55f
                self.num_decisions = self.num_decisions + 1

                status, prunings = propagator(self.csp, var)
                self.num_prunings = self.num_prunings + len(prunings)

                #print('  ' * level, "bt_recurse prop status = ", status)
                #print('  ' * level, "bt_recurse prop pruned = ", prunings)


                # prunings.extend(id_prunings)

                if status:
                    if self.bt_recurse(propagator, level+1):
                        return True

                #print('  ' * level, "bt_recurse restoring ", prunings)
                self.restoreValues(prunings)
                var.unassign()

            self.restoreUnasgnVar(var)
            return False
<|MERGE_RESOLUTION|>--- conflicted
+++ resolved
@@ -172,7 +172,8 @@
                 #print('  ' * level, "bt_recurse trying", var, "=", val)
 
                 var.assign(val)
-<<<<<<< HEAD
+
+                # Prune values with same Tile ID as `val` from all variables
                 id_prunings = []
                 for var in self.csp.get_all_vars():
                     if var.is_assigned():
@@ -181,14 +182,7 @@
                         if val.id == dom_val.id:
                             var.prune_value(dom_val)
                             id_prunings.append((var, dom_val))
-=======
-                # id_prunings = []
-                # for var in self.csp.get_all_vars():
-                #     for dom_val in var.get_cur_domain():
-                #         if val.id == dom_val.id:
-                #             var.prune_value(dom_val)
-                #             id_prunings.append((var, dom_val))
->>>>>>> f6bab55f
+
                 self.num_decisions = self.num_decisions + 1
 
                 status, prunings = propagator(self.csp, var)
